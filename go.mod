--- conflicted
+++ resolved
@@ -9,13 +9,8 @@
 	github.com/redis/go-redis/v9 v9.12.1
 	github.com/sirupsen/logrus v1.9.3
 	github.com/stretchr/testify v1.10.0
-<<<<<<< HEAD
-	go.etcd.io/bbolt v1.4.2
 	go.uber.org/mock v0.6.0
-=======
 	go.etcd.io/bbolt v1.4.3
-	go.uber.org/mock v0.5.2
->>>>>>> 77e8778a
 )
 
 require (
